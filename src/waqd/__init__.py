#
# Copyright (c) 2019-2021 Péter Gosztolya & Contributors.
#
# This file is part of WAQD
# (see https://github.com/goszpeti/WeatherAirQualityDevice).
#
# This program is free software: you can redistribute it and/or modify
# it under the terms of the GNU Affero General Public License as
# published by the Free Software Foundation, either version 3 of the
# License, or (at your option) any later version.
#
# This program is distributed in the hope that it will be useful,
# but WITHOUT ANY WARRANTY; without even the implied warranty of
# MERCHANTABILITY or FITNESS FOR A PARTICULAR PURPOSE.  See the
# GNU Affero General Public License for more details.
#
# You should have received a copy of the GNU Affero General Public License
# along with this program. If not, see <http://www.gnu.org/licenses/>.
#
<<<<<<< HEAD
__version__ = "1.6.0a12"
=======
__version__ = "1.6.0a11"
>>>>>>> 16b40e36
<|MERGE_RESOLUTION|>--- conflicted
+++ resolved
@@ -17,8 +17,5 @@
 # You should have received a copy of the GNU Affero General Public License
 # along with this program. If not, see <http://www.gnu.org/licenses/>.
 #
-<<<<<<< HEAD
-__version__ = "1.6.0a12"
-=======
-__version__ = "1.6.0a11"
->>>>>>> 16b40e36
+
+__version__ = "1.6.0a12"